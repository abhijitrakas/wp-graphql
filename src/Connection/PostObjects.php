--- conflicted
+++ resolved
@@ -151,33 +151,12 @@
 
 		return array_merge(
 			[
-<<<<<<< HEAD
 				'fromType'       => 'RootQuery',
 				'toType'         => $post_type_object->graphql_single_name,
 				'queryClass'     => 'WP_Query',
-				'resolveNode'    => function( $id, $args, $context, $info ) {
-					return DataSource::resolve_post_object( $id, $context );
-				},
 				'fromFieldName'  => lcfirst( $post_type_object->graphql_plural_name ),
 				'connectionArgs' => $connection_args,
 				'resolve'        => function( $root, $args, $context, $info ) use ( $post_type_object ) {
-=======
-				'fromType'         => 'RootQuery',
-				'toType'           => $post_type_object->graphql_single_name,
-				'queryClass'       => 'WP_Query',
-				'connectionFields' => [
-					'postTypeInfo' => [
-						'type'        => 'PostType',
-						'description' => __( 'Information about the type of content being queried', 'wp-graphql' ),
-						'resolve'     => function( $source, array $args, $context, $info ) use ( $post_type_object ) {
-							return DataSource::resolve_post_type( $post_type_object->name );
-						},
-					],
-				],
-				'fromFieldName'    => lcfirst( $post_type_object->graphql_plural_name ),
-				'connectionArgs'   => $connection_args,
-				'resolve'          => function( $root, $args, $context, $info ) use ( $post_type_object ) {
->>>>>>> 5ad60559
 					return DataSource::resolve_post_objects_connection( $root, $args, $context, $info, $post_type_object->name );
 				},
 			],
