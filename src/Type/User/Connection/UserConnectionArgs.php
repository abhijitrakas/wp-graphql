--- conflicted
+++ resolved
@@ -46,10 +46,7 @@
 	 */
 	public function __construct( $config = [], $connection = '' ) {
 		$config['name'] = ucfirst( $connection ) . 'UserArgs';
-<<<<<<< HEAD
-=======
 		$config['queryClass'] = 'WP_User_Query';
->>>>>>> 5a0ca3de
 		$config['fields'] = self::fields( $connection );
 		parent::__construct( $config );
 	}
