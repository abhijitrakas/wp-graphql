<?php
namespace WPGraphQL\Type\Comment\Connection;

use GraphQL\Type\Definition\EnumType;
use WPGraphQL\Type\WPEnumType;
use WPGraphQL\Type\WPInputObjectType;
use WPGraphQL\Types;

/**
 * Class CommentConnectionArgs
 *
 * This sets up the Query Args for comments connections, which uses WP_Comment_Query, so this defines the allowed
 * input fields that will be passed to the WP_Comment_Query
 *
 * @package WPGraphQL\Type
 * @since 0.0.5
 */
class CommentConnectionArgs extends WPInputObjectType {

	/**
	 * This holds the field definitions
	 * @var array $fields
	 * @since 0.0.5
	 */
	public static $fields = [];

	/**
	 * Holds the orderby Enum definition
	 * @var EnumType
	 * @since 0.0.5
	 */
	private static $comments_orderby_enum;

	/**
	 * Holds the order Enum definition
	 * @var EnumType
	 */
	private static $comments_order;

	/**
	 * CommentConnectionArgs constructor.
	 * @param array $config
	 * @param string $connection
	 * @since 0.0.5
	 */
	public function __construct( $config = [], $connection ) {
		$config['name'] = ucfirst( $connection ) . 'CommentArgs';
<<<<<<< HEAD
=======
		$config['queryClass'] = 'WP_Comment_Query';
>>>>>>> c790fad8
		$config['fields'] = self::fields( $connection );
		parent::__construct( $config );
	}

	/**
	 * fields
	 *
	 * This defines the fields that make up the CommentConnectionArgs
	 *
	 * @return array
	 * @since 0.0.5
	 */
	private static function fields( $connection ) {

		if ( empty( self::$fields[ $connection ] ) ) {
			$fields = [
				'authorEmail'        => [
					'type'        => Types::string(),
					'description' => __( 'Comment author email address.', 'wp-graphql' ),
				],
				'authorUrl'          => [
					'type'        => Types::string(),
					'description' => __( 'Comment author URL.', 'wp-graphql' ),
				],
				'authorIn'           => [
					'type'        => Types::list_of( Types::int() ),
					'description' => __( 'Array of author IDs to include comments for.', 'wp-graphql' ),
				],
				'authorNotIn'        => [
					'type'        => Types::list_of( Types::int() ),
					'description' => __( 'Array of author IDs to exclude comments for.', 'wp-graphql' ),
				],
				'commentIn'          => [
					'type'        => Types::list_of( Types::int() ),
					'description' => __( 'Array of comment IDs to include.', 'wp-graphql' ),
				],
				'commentNotIn'       => [
					'type'        => Types::list_of( Types::int() ),
					'description' => __( 'Array of IDs of users whose unapproved comments will be returned by the 
							query regardless of status.', 'wp-graphql' ),
				],
				'includeUnapproved'  => [
					'type'        => Types::list_of( Types::int() ),
					'description' => __( 'Array of author IDs to include comments for.', 'wp-graphql' ),
				],
				'karma'              => [
					'type'        => Types::int(),
					'description' => __( 'Karma score to retrieve matching comments for.', 'wp-graphql' ),
				],
				'orderby'            => [
					'type'        => self::comments_orderby_enum(),
					'description' => __( 'Field to order the comments by.', 'wp-graphql' ),
				],
				'order'              => [
					'type' => self::comment_order(),
				],
				'parent'             => [
					'type'        => Types::int(),
					'description' => __( 'Parent ID of comment to retrieve children of.', 'wp-graphql' ),
				],
				'parentIn'           => [
					'type'        => Types::list_of( Types::int() ),
					'description' => __( 'Array of parent IDs of comments to retrieve children for.', 'wp-graphql' ),
				],
				'parentNotIn'        => [
					'type'        => Types::list_of( Types::int() ),
					'description' => __( 'Array of parent IDs of comments *not* to retrieve children 
							for.', 'wp-graphql' ),
				],
				'contentAuthorIn'    => [
					'type'        => Types::list_of( Types::int() ),
					'description' => __( 'Array of author IDs to retrieve comments for.', 'wp-graphql' ),
				],
				'contentAuthorNotIn' => [
					'type'        => Types::list_of( Types::int() ),
					'description' => __( 'Array of author IDs *not* to retrieve comments for.', 'wp-graphql' ),
				],
				'contentId'          => [
					'type'        => Types::int(),
					'description' => __( 'Limit results to those affiliated with a given content object 
							ID.', 'wp-graphql' ),
				],
				'contentIdIn'        => [
					'type'        => Types::list_of( Types::int() ),
					'description' => __( 'Array of content object IDs to include affiliated comments 
							for.', 'wp-graphql' ),
				],
				'contentIdNotIn'     => [
					'type'        => Types::list_of( Types::int() ),
					'description' => __( 'Array of content object IDs to exclude affiliated comments 
							for.', 'wp-graphql' ),
				],
				'contentAuthor'      => [
					'type'        => Types::list_of( Types::int() ),
					'description' => __( 'Content object author ID to limit results by.', 'wp-graphql' ),
				],
				'contentStatus'      => [
					'type'        => Types::list_of( Types::post_status_enum() ),
					'description' => __( 'Array of content object statuses to retrieve affiliated comments for. 
							Pass \'any\' to match any value.', 'wp-graphql' ),
				],
				'contentType'        => [
					'type'        => Types::list_of( Types::post_type_enum() ),
					'description' => __( 'Content object type or array of types to retrieve affiliated comments for. Pass \'any\' to match any value.', 'wp-graphql' ),
				],
				'contentName'        => [
					'type'        => Types::string(),
					'description' => __( 'Content object name to retrieve affiliated comments for.', 'wp-graphql' ),
				],
				'contentParent'      => [
					'type'        => Types::int(),
					'description' => __( 'Content Object parent ID to retrieve affiliated comments for.', 'wp-graphql' ),
				],
				'search'             => [
					'type'        => Types::string(),
					'description' => __( 'Search term(s) to retrieve matching comments for.', 'wp-graphql' ),
				],
				'status'             => [
					'type'        => Types::string(),
					'description' => __( 'Comment status to limit results by.', 'wp-graphql' ),
				],
				'commentType'        => [
					'type'        => Types::string(),
					'description' => __( 'Include comments of a given type.', 'wp-graphql' ),
				],
				'commentTypeIn'      => [
					'type'        => Types::list_of( Types::string() ),
					'description' => __( 'Include comments from a given array of comment types.', 'wp-graphql' ),
				],
				'commentTypeNotIn'   => [
					'type'        => Types::string(),
					'description' => __( 'Exclude comments from a given array of comment types.', 'wp-graphql' ),
				],
				'userId'             => [
					'type'        => Types::int(),
					'description' => __( 'Include comments for a specific user ID.', 'wp-graphql' ),
				],
			];

			self::$fields[ $connection ] = self::prepare_fields( $fields, ucfirst( $connection ) . 'CommentArgs' );
		}
		return ! empty( self::$fields[ $connection ] ) ? self::$fields[ $connection ] : null;

	}

	/**
	 * comments_orderby_enum
	 *
	 * Defines the orderby Enum values for ordering a comments query
	 *
	 * @return EnumType
	 * @since 0.0.5
	 */
	private static function comments_orderby_enum() {

		if ( null === self::$comments_orderby_enum ) {
			self::$comments_orderby_enum = new WPEnumType( [
				'name'   => 'CommentsOrderby',
				'values' => [
					'COMMENT_AGENT'        => [
						'value' => 'comment_agent',
					],
					'COMMENT_APPROVED'     => [
						'value' => 'comment_approved',
					],
					'COMMENT_AUTHOR'       => [
						'value' => 'comment_author',
					],
					'COMMENT_AUTHOR_EMAIL' => [
						'value' => 'comment_author_email',
					],
					'COMMENT_AUTHOR_IP'    => [
						'value' => 'comment_author_IP',
					],
					'COMMENT_AUTHOR_URL'   => [
						'value' => 'comment_author_url',
					],
					'COMMENT_CONTENT'      => [
						'value' => 'comment_content',
					],
					'COMMENT_DATE'         => [
						'value' => 'comment_date',
					],
					'COMMENT_DATE_GMT'     => [
						'value' => 'comment_date_gmt',
					],
					'COMMENT_ID'           => [
						'value' => 'comment_ID',
					],
					'COMMENT_KARMA'        => [
						'value' => 'comment_karma',
					],
					'COMMENT_PARENT'       => [
						'value' => 'comment_parent',
					],
					'COMMENT_POST_ID'      => [
						'value' => 'comment_post_ID',
					],
					'COMMENT_TYPE'         => [
						'value' => 'comment_type',
					],
					'USER_ID'              => [
						'value' => 'user_id',
					],
					'COMMENT_IN'           => [
						'value' => 'comment__in',
					],
				],
			] );
		}
		return self::$comments_orderby_enum;
	}

	private static function comment_order() {

		if ( null === self::$comments_order ) {
			self::$comments_order = new WPEnumType( [
				'name'         => 'CommentsOrder',
				'values'       => [
					'ASC'  => [
						'value' => 'ASC',
					],
					'DESC' => [
						'value' => 'DESC',
					],
				],
				'defaultValue' => 'DESC',
			] );
		}

		return self::$comments_order;

	}

}<|MERGE_RESOLUTION|>--- conflicted
+++ resolved
@@ -45,10 +45,6 @@
 	 */
 	public function __construct( $config = [], $connection ) {
 		$config['name'] = ucfirst( $connection ) . 'CommentArgs';
-<<<<<<< HEAD
-=======
-		$config['queryClass'] = 'WP_Comment_Query';
->>>>>>> c790fad8
 		$config['fields'] = self::fields( $connection );
 		parent::__construct( $config );
 	}
@@ -87,7 +83,7 @@
 				],
 				'commentNotIn'       => [
 					'type'        => Types::list_of( Types::int() ),
-					'description' => __( 'Array of IDs of users whose unapproved comments will be returned by the 
+					'description' => __( 'Array of IDs of users whose unapproved comments will be returned by the
 							query regardless of status.', 'wp-graphql' ),
 				],
 				'includeUnapproved'  => [
@@ -115,7 +111,7 @@
 				],
 				'parentNotIn'        => [
 					'type'        => Types::list_of( Types::int() ),
-					'description' => __( 'Array of parent IDs of comments *not* to retrieve children 
+					'description' => __( 'Array of parent IDs of comments *not* to retrieve children
 							for.', 'wp-graphql' ),
 				],
 				'contentAuthorIn'    => [
@@ -128,17 +124,17 @@
 				],
 				'contentId'          => [
 					'type'        => Types::int(),
-					'description' => __( 'Limit results to those affiliated with a given content object 
+					'description' => __( 'Limit results to those affiliated with a given content object
 							ID.', 'wp-graphql' ),
 				],
 				'contentIdIn'        => [
 					'type'        => Types::list_of( Types::int() ),
-					'description' => __( 'Array of content object IDs to include affiliated comments 
+					'description' => __( 'Array of content object IDs to include affiliated comments
 							for.', 'wp-graphql' ),
 				],
 				'contentIdNotIn'     => [
 					'type'        => Types::list_of( Types::int() ),
-					'description' => __( 'Array of content object IDs to exclude affiliated comments 
+					'description' => __( 'Array of content object IDs to exclude affiliated comments
 							for.', 'wp-graphql' ),
 				],
 				'contentAuthor'      => [
@@ -147,7 +143,7 @@
 				],
 				'contentStatus'      => [
 					'type'        => Types::list_of( Types::post_status_enum() ),
-					'description' => __( 'Array of content object statuses to retrieve affiliated comments for. 
+					'description' => __( 'Array of content object statuses to retrieve affiliated comments for.
 							Pass \'any\' to match any value.', 'wp-graphql' ),
 				],
 				'contentType'        => [
