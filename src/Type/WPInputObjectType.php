<?php
namespace WPGraphQL\Type;

use GraphQL\Type\Definition\InputObjectType;

/**
 * Class WPInputObjectType
 *
 * Input types should extend this class to take advantage of the helper methods for formatting
 * and adding consistent filters.
 *
 * @package WPGraphQL\Type
 * @since 0.0.5
 */
class WPInputObjectType extends InputObjectType {

	/**
	 * WPInputObjectType constructor.
	 *
	 * @param array $config The configuration for the InputObjectType
	 */
	public function __construct( $config = [] ) {
		if ( ! empty( $config['fields'] ) && is_array( $config['fields'] ) ) {
<<<<<<< HEAD
			$config['fields'] = self::prepare_fields( $config['fields'], $config['name'] );
=======
			$config['fields'] = self::prepare_fields( $config['fields'], $config['name'], $config );
>>>>>>> 5a0ca3de
		}
		parent::__construct( $config );
	}

	/**
	 * prepare_fields
	 *
	 * This function sorts the fields and applies a filter to allow for easily
	 * extending/modifying the shape of the Schema for the type.
	 *
	 * @param array $fields
	 * @param string $type_name
	 * @param array $config
	 * @return mixed
	 * @since 0.0.5
	 */
	public static function prepare_fields( array $fields, $type_name, $config = [] ) {

		/**
		 * Filter all object fields, passing the $typename as a param
		 *
		 * This is useful when several different types need to be easily filtered at once. . .for example,
		 * if ALL types with a field of a certain name needed to be adjusted, or something to that tune
		 *
		 * @param array  $fields    The array of fields for the object config
		 * @param string $type_name The name of the object type
		 */
		$fields = apply_filters( 'graphql_input_fields', $fields, $type_name, $config );

		/**
		 * Pass the fields through a filter
		 *
		 * @param array $fields
		 * @param string $type_name
		 * @param array $config
		 * @since 0.0.5
		 */
		$fields = apply_filters( 'graphql_' . lcfirst( $type_name ) . '_fields', $fields, $type_name, $config );
		$fields = apply_filters( "graphql_{$type_name}_fields", $fields, $type_name, $config );

		/**
		 * Sort the fields alphabetically by key. This makes reading through docs much easier
		 * @since 0.0.2
		 */
		ksort( $fields );

		/**
		 * Return the filtered, sorted $fields
		 * @since 0.0.5
		 */
		return $fields;
	}

	/**
	 * format_enum_name
	 *
	 * This formats enum_names to be all caps with underscores for spaces/word-breaks
	 *
	 * @param $name
	 * @return string
	 * @since 0.0.5
	 */
	public static function format_enum_name( $name ) {
		return strtoupper( preg_replace( '/[^A-Za-z0-9]/i', '_', $name ) );
	}

}<|MERGE_RESOLUTION|>--- conflicted
+++ resolved
@@ -21,11 +21,7 @@
 	 */
 	public function __construct( $config = [] ) {
 		if ( ! empty( $config['fields'] ) && is_array( $config['fields'] ) ) {
-<<<<<<< HEAD
-			$config['fields'] = self::prepare_fields( $config['fields'], $config['name'] );
-=======
 			$config['fields'] = self::prepare_fields( $config['fields'], $config['name'], $config );
->>>>>>> 5a0ca3de
 		}
 		parent::__construct( $config );
 	}
