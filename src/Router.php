<?php

namespace WPGraphQL;

use GraphQL\Error\FormattedError;
use GraphQL\Error\UserError;

/**
 * Class Router
 * This sets up the /graphql endpoint
 *
 * @package WPGraphQL
 * @since   0.0.1
 */
class Router {

	/**
	 * Sets the route to use as the endpoint
	 *
	 * @var string $route
	 * @access public
	 */
	public static $route = 'graphql';

	/**
	 * Set the default status code to 200.
	 *
	 * @var int
	 */
	public static $http_status_code = 200;

	/**
	 * Router constructor.
	 *
	 * @since  0.0.1
	 * @access public
	 */
	public function __construct() {

		/**
		 * Pass the route through a filter in case the endpoint /graphql should need to be changed
		 *
		 * @since 0.0.1
		 * @return string
		 */
		self::$route = apply_filters( 'graphql_endpoint', 'graphql' );

		/**
		 * Create the rewrite rule for the route
		 *
		 * @since 0.0.1
		 */
		add_action( 'init', [ $this, 'add_rewrite_rule' ], 10 );

		/**
		 * Add the query var for the route
		 *
		 * @since 0.0.1
		 */
		add_filter( 'query_vars', [ $this, 'add_query_var' ], 1, 1 );

		/**
		 * Redirects the route to the graphql processor
		 *
		 * @since 0.0.1
		 */
		add_action( 'parse_request', [ $this, 'resolve_http_request' ], 10 );

	}

	/**
	 * Adds rewrite rule for the route endpoint
	 *
	 * @uses   add_rewrite_rule()
	 * @since  0.0.1
	 * @access public
	 * @return void
	 */
	public static function add_rewrite_rule() {

		add_rewrite_rule(
			self::$route . '/?$',
			'index.php?' . self::$route . '=true',
			'top'
		);

	}

	/**
	 * Adds the query_var for the route
	 *
	 * @param array $query_vars The array of whitelisted query variables
	 *
	 * @access public
	 * @since  0.0.1
	 * @return array
	 */
	public static function add_query_var( $query_vars ) {

		$query_vars[] = self::$route;

		return $query_vars;

	}

	/**
	 * This resolves the http request and ensures that WordPress can respond with the appropriate
	 * JSON response instead of responding with a template from the standard WordPress Template
	 * Loading process
	 *
	 * @since  0.0.1
	 * @access public
	 * @return void
	 */
	public static function resolve_http_request() {

		/**
		 * Access the $wp_query object
		 */
		global $wp_query;

		/**
		 * Ensure we're on the registered route for graphql route
		 */
		if ( empty( $GLOBALS['wp']->query_vars ) || ! is_array( $GLOBALS['wp']->query_vars ) || ! array_key_exists( self::$route, $GLOBALS['wp']->query_vars ) ) {
			return;
		}

		/**
		 * Set is_home to false
		 */
		$wp_query->is_home = false;

		/**
		 * Whether it's a GraphQL HTTP Request
		 *
		 * @since 0.0.5
		 */
		if ( ! defined( 'GRAPHQL_HTTP_REQUEST' ) ) {
			define( 'GRAPHQL_HTTP_REQUEST', true );
		}

		/**
		 * Process the GraphQL query Request
		 */
		self::process_http_request();

		return;

	}

	/**
	 * Sends an HTTP header.
	 *
	 * @since  0.0.5
	 * @access public
	 *
	 * @param string $key   Header key.
	 * @param string $value Header value.
	 */
	public static function send_header( $key, $value ) {

		/**
		 * Sanitize as per RFC2616 (Section 4.2):
		 *
		 * Any LWS that occurs between field-content MAY be replaced with a
		 * single SP before interpreting the field value or forwarding the
		 * message downstream.
		 */
		$value = preg_replace( '/\s+/', ' ', $value );
		header( apply_filters( 'graphql_send_header', sprintf( '%s: %s', $key, $value ), $key, $value ) );
	}

	/**
	 * Sends an HTTP status code.
	 *
	 * @since  0.0.5
	 * @access protected
	 *
	 * @param int $code HTTP status.
	 */
	protected static function set_status( $code ) {
		status_header( $code );
	}

	/**
	 * Returns an array of headers to send with the HTTP response
	 *
	 * @return array
	 */
	protected static function get_response_headers() {

		$headers = [
			'Access-Control-Allow-Origin'  => '*',
			'Access-Control-Allow-Headers' => 'Authorization, Content-Type',
			'Content-Type'                 => 'application/json ; charset=' . get_option( 'blog_charset' ),
			'X-Robots-Tag'                 => 'noindex',
			'X-Content-Type-Options'       => 'nosniff',
			'X-hacker'                     => __( 'If you\'re reading this, you should visit github.com/wp-graphql and contribute!', 'wp-graphql' ),
		];

		/**
		 * Send nocache headers on authenticated requests.
		 *
		 * @since 0.0.5
		 *
		 * @param bool $rest_send_nocache_headers Whether to send no-cache headers.
		 */
		$send_no_cache_headers = apply_filters( 'graphql_send_nocache_headers', is_user_logged_in() );
		if ( $send_no_cache_headers ) {
			foreach ( wp_get_nocache_headers() as $no_cache_header_key => $no_cache_header_value ) {
				$headers[ $no_cache_header_key ] = $no_cache_header_value;
			}
		}

		/**
		 * Filter the $headers to send
		 */
		return apply_filters( 'graphql_response_headers_to_send', $headers );
	}

	/**
	 * Set the response headers
	 *
	 * @param int $http_status The status code to send as a header
	 *
	 * @since  0.0.1
	 * @access public
	 * @return void
	 */
	public static function set_headers( $http_status ) {

		if ( false === headers_sent() ) {

			/**
			 * Set the HTTP response status
			 */
			self::set_status( $http_status );

			/**
			 * Get the response headers
			 */
			$headers = self::get_response_headers();

			/**
			 * If there are headers, set them for the response
			 */
			if ( ! empty( $headers ) && is_array( $headers ) ) {

				foreach ( $headers as $key => $value ) {
					self::send_header( $key, $value );
				}
			}

			/**
			 * Fire an action when the headers are set
			 *
			 * @param array $headers The headers sent in the response
			 */
			do_action( 'graphql_response_set_headers', $headers );

		}
	}

	/**
	 * Retrieves the raw request entity (body).
	 *
	 * @since  0.0.5
	 * @access public
	 * @global string $HTTP_RAW_POST_DATA Raw post data.
	 * @return string Raw request data.
	 */
	public static function get_raw_data() {

		global $HTTP_RAW_POST_DATA;

		/*
		 * A bug in PHP < 5.2.2 makes $HTTP_RAW_POST_DATA not set by default,
		 * but we can do it ourself.
		 */
		if ( ! isset( $HTTP_RAW_POST_DATA ) ) {
			$HTTP_RAW_POST_DATA = file_get_contents( 'php://input' );
		}

		return $HTTP_RAW_POST_DATA;

	}



	/**
	 * This processes the graphql requests that come into the /graphql endpoint via an HTTP request
	 *
	 * @since  0.0.1
	 * @access public
	 * @return mixed
	 */
	public static function process_http_request() {

		/**
		 * This action can be hooked to to enable various debug tools,
		 * such as enableValidation from the GraphQL Config.
		 *
		 * @since 0.0.4
		 */
		do_action( 'graphql_process_http_request' );

		/**
		 * Start the $response array to return for the response content
		 *
		 * @since 0.0.5
		 */
		$response        = [];
		$graphql_results = [];
		$request         = '';
		$operation_name  = '';
		$variables       = [];
		$user            = null;

		try {

			/**
			 * Store the global post so it can be reset after GraphQL execution
			 *
			 * This allows for a GraphQL query to be used in the middle of post content, such as in a Shortcode
			 * without disrupting the flow of the post as the global POST before and after GraphQL execution will be
			 * the same.
			 */
			$global_post = ! empty( $GLOBALS['post'] ) ? $GLOBALS['post'] : null;

			/**
			 * Respond to pre-flight requests.
			 *
			 * @see: https://apollographql.slack.com/archives/C10HTKHPC/p1507649812000123
			 * @see: https://developer.mozilla.org/en-US/docs/Web/HTTP/Access_control_CORS#Preflighted_requests
			 */
			if ( 'OPTIONS' === $_SERVER['REQUEST_METHOD'] ) {

				self::$http_status_code = 200;
				self::set_headers( self::$http_status_code );
				exit;

			} else if ( isset( $_SERVER['REQUEST_METHOD'] ) && $_SERVER['REQUEST_METHOD'] === 'GET' ) {

				$data = [
					'query'         => isset( $_GET['query'] ) ? wp_kses_stripslashes( sanitize_text_field( $_GET['query'] ) ) : '',
					'operationName' => isset( $_GET['operationName'] ) ? wp_kses_stripslashes( sanitize_text_field( $_GET['operationName'] ) ) : '',
					'variables'     => isset( $_GET['variables'] ) ? $_GET['variables'] : '',
				];

				/**
				 * Allow the data to be filtered
				 *
				 * @param array $data An array containing the pieces of the data of the GraphQL request
				 */
				$data = apply_filters( 'graphql_request_data', $data );

				/**
				 * If the variables are already formatted as an array use them.
				 *
				 * Example:
				 * ?query=query getPosts($first:Int){posts(first:$first){edges{node{id}}}}&variables[first]=1
				 */
				if ( is_array( $data['variables'] ) ) {
					$sanitized_variables = [];
					foreach ( $data['variables'] as $key => $value ) {
						$sanitized_variables[ $key ] = sanitize_text_field( $value );
					}
					$decoded_variables = $sanitized_variables;

					/**
					 * If the variables are not an array, let's attempt to decode them and convert them to an array for
					 * use in the executor.
					 */
				} else {
					$decoded_variables = (array) json_decode( wp_kses_stripslashes( $data['variables'] ) );
				}

				$data['variables'] = ! empty( $decoded_variables ) && is_array( $decoded_variables ) ? $decoded_variables : null;
<<<<<<< HEAD
				
			} else {
=======

>>>>>>> 24e603e7

				/**
				 * Allow the data to be filtered
				 *
				 * @param array $data An array containing the pieces of the data of the GraphQL request
				 */
				$data = apply_filters( 'graphql_request_data', $data );

				/**
				 * Get the pieces of the request from the data
				 */
				$request        = isset( $data['query'] ) ? $data['query'] : '';
				$operation_name = isset( $data['operationName'] ) ? $data['operationName'] : '';
				$variables      = isset( $data['variables'] ) ? $data['variables'] : '';


				if ( false === headers_sent() ) {
					self::prepare_headers();
				}

				/**
				 * Process the GraphQL request
				 *
				 * @since 0.0.5
				 */
				$graphql_results = do_graphql_request( $request, $operation_name, $variables );

				/**
				 * Ensure the $graphql_request is returned as a proper, populated array,
				 * otherwise add an error to the result
				 */
				if ( ! empty( $graphql_results ) && is_array( $graphql_results ) ) {
					$response = $graphql_results;
				} else {
					$response['errors'] = __( 'The GraphQL request returned an invalid response', 'wp-graphql' );
				}

				self::after_execute( $response, $operation_name, $request, $variables );

				wp_send_json( $response );


			} else {

				/**
				 * If headers haven't been sent already, let's set the headers and return the JSON response
				 */
				if ( false === headers_sent() ) {

					self::prepare_headers();

					/**
					 * Send the JSON response
					 */
					$server = \WPGraphQL::server();
					$result = $server->executeRequest();

					self::after_execute( $result, $operation_name, $request, $variables );

					/**
					 * Send the response
					 */
					wp_send_json( $result );

				} elseif ( defined( 'DOING_AJAX' ) && DOING_AJAX ) {
					/**
					 * Headers will already be set if this function is called within AJAX.
					 */
					wp_send_json( $response );
				}

			}

		} catch ( \Exception $error ) {

			/**
			 * If there are errors, set the status to 500
			 * and format the captured errors to be output properly
			 *
			 * @since 0.0.4
			 */
			self::$http_status_code = 500;
			$response['errors']     = [ FormattedError::createFromException( $error ) ];
		} // End try().

	}

	protected static function prepare_headers() {

		/**
		 * Filter the $status_code before setting the headers
		 *
		 * @param int      $status_code     The status code to apply to the headers
		 * @param array    $response        The response of the GraphQL Request
		 * @param array    $graphql_results The results of the GraphQL execution
		 * @param string   $request         The GraphQL Request
		 * @param string   $operation_name  The operation name of the GraphQL Request
		 * @param array    $variables       The variables applied to the GraphQL Request
		 * @param \WP_User $user            The current user object
		 */
		$status_code = apply_filters( 'graphql_response_status_code', self::$http_status_code, $response, $graphql_results, $request, $operation_name, $variables, $user );

		/**
		 * Set the response headers
		 */
		self::set_headers( $status_code );

	}

	protected static function after_execute( $result, $operation_name, $request, $variables ) {

		/**
		 * Run an action. This is a good place for debug tools to hook in to log things, etc.
		 *
		 * @since 0.0.4
		 *
		 * @param array      $result         The result of your GraphQL request
		 * @param            Schema          object $schema The schema object for the root request
		 * @param string     $operation_name The name of the operation
		 * @param string     $request        The request that GraphQL executed
		 * @param array|null $variables      Variables to passed to your GraphQL query
		 */
		do_action( 'graphql_execute', $result, \WPGraphQL::get_schema(), $operation_name, $request, $variables );

		/**
		 * Filter the $result of the GraphQL execution. This allows for the response to be filtered before
		 * it's returned, allowing granular control over the response at the latest point.
		 *
		 * POSSIBLE USAGE EXAMPLES:
		 * This could be used to ensure that certain fields never make it to the response if they match
		 * certain criteria, etc. For example, this filter could be used to check if a current user is
		 * allowed to see certain things, and if they are not, the $result could be filtered to remove
		 * the data they should not be allowed to see.
		 *
		 * Or, perhaps some systems want the result to always include some additional piece of data in
		 * every response, regardless of the request that was sent to it, this could allow for that
		 * to be hooked in and included in the $result
		 *
		 * @since 0.0.5
		 *
		 * @param array      $result         The result of your GraphQL query
		 * @param            Schema          object $schema The schema object for the root query
		 * @param string     $operation_name The name of the operation
		 * @param string     $request        The request that GraphQL executed
		 * @param array|null $variables      Variables to passed to your GraphQL request
		 */
		$filtered_result = apply_filters( 'graphql_request_results', $result, \WPGraphQL::get_schema(), $operation_name, $request, $variables );

		/**
		 * Run an action after the result has been filtered, as the response is being returned.
		 * This is a good place for debug tools to hook in to log things, etc.
		 *
		 * @param array      $filtered_result The filtered_result of the GraphQL request
		 * @param array      $result          The result of your GraphQL request
		 * @param            Schema           object $schema The schema object for the root request
		 * @param string     $operation_name  The name of the operation
		 * @param string     $request         The request that GraphQL executed
		 * @param array|null $variables       Variables to passed to your GraphQL query
		 */
		do_action( 'graphql_return_response', $filtered_result, $result, \WPGraphQL::get_schema(), $operation_name, $request, $variables );

		/**
		 * Reset the global post after execution
		 *
		 * This allows for a GraphQL query to be used in the middle of post content, such as in a Shortcode
		 * without disrupting the flow of the post as the global POST before and after GraphQL execution will be
		 * the same.
		 */
		if ( ! empty( $global_post ) ) {
			$GLOBALS['post'] = $global_post;
		}

		/**
		 * Run an action after the HTTP Response is ready to be sent back. This might be a good place for tools
		 * to hook in to track metrics, such as how long the process took from `graphql_process_http_request`
		 * to here, etc.
		 *
		 * @param array $response
		 * @param array $graphql_results
		 *
		 * @since 0.0.5
		 */
		do_action( 'graphql_process_http_request_response', $result, $graphql_results );

	}

}<|MERGE_RESOLUTION|>--- conflicted
+++ resolved
@@ -377,12 +377,7 @@
 				}
 
 				$data['variables'] = ! empty( $decoded_variables ) && is_array( $decoded_variables ) ? $decoded_variables : null;
-<<<<<<< HEAD
-				
-			} else {
-=======
-
->>>>>>> 24e603e7
+
 
 				/**
 				 * Allow the data to be filtered
