<?php
/**
 * Plugin Name: WP GraphQL
 * Plugin URI: https://github.com/wp-graphql/wp-graphql
 * Description: GraphQL API for WordPress
 * Author: WPGraphQL
 * Author URI: http://www.wpgraphql.com
 * Version: 0.0.34
 * Text Domain: wp-graphql
 * Domain Path: /languages/
 * Requires at least: 4.7.0
 * Tested up to: 4.7.1
 * Requires PHP: 5.5
 * License: GPL-3
 * License URI: https://www.gnu.org/licenses/gpl-3.0.html
 *
 *
 * @package  WPGraphQL
 * @category Core
 * @author   WPGraphQL
 * @version  0.0.34
 */
// Exit if accessed directly.
if ( ! defined( 'ABSPATH' ) ) {
	exit;
}

/**
 * If the codeception remote coverage file exists, require it.
 *
 * This file should only exist locally or when CI bootstraps the environment for testing
 */
if ( file_exists( __DIR__ . '/c3.php' ) ) {
    require_once( __DIR__ . '/c3.php' );
}

/**
 * This plugin brings the power of GraphQL (http://graphql.org/) to WordPress.
 *
 * This plugin is based on the hard work of Jason Bahl, Ryan Kanner, Hughie Devore and Peter Pak of
 * Digital First Media
 * (https://github.com/dfmedia), and Edwin Cromley of BE-Webdesign
 * (https://github.com/BE-Webdesign).
 *
 * The plugin is built on top of the graphql-php library by Webonyx
 * (https://github.com/webonyx/graphql-php) and makes use of the graphql-relay-php library by Ivome
 * (https://github.com/ivome/graphql-relay-php/)
 *
 * Special thanks to Digital First Media (http://digitalfirstmedia.com) for allocating development
 * resources to push the project forward.
 *
 * Some of the concepts and code are based on the WordPress Rest API.
 * Much love to the folks (https://github.com/orgs/WP-API/people) that put their blood, sweat and
 * tears into the WP-API project, as it's been huge in moving WordPress forward as a platform and
 * helped inspire and direct the development of WPGraphQL.
 *
 * Much love to Facebook® for open sourcing the GraphQL spec (https://facebook.github.io/graphql/)
 * and maintaining the JS reference implementation (https://github.com/graphql/graphql-js)
 *
 * Much love to Apollo (Meteor Development Group) for their work on driving GraphQL forward and
 * providing a lot of insight into how to design GraphQL schemas, etc. Check them out:
 * http://www.apollodata.com/
 */

if ( ! class_exists( 'WPGraphQL' ) ) :

	/**
	 * This is the one true WPGraphQL class
	 */
	final class WPGraphQL {

		/**
		 * Stores the instance of the WPGraphQL class
		 *
		 * @var WPGraphQL The one true WPGraphQL
		 * @since  0.0.1
		 * @access private
		 */
		private static $instance;

		/**
		 * Holds the Schema def
		 *
		 * @var \WPGraphQL\WPSchema
		 */
		protected static $schema;

		/**
		 * Stores an array of allowed post types
		 *
		 * @var array allowed_post_types
		 * @since  0.0.5
		 * @access public
		 */
		public static $allowed_post_types;

		/**
		 * Stores an array of allowed taxonomies
		 *
		 * @var array allowed_taxonomies
		 * @since  0.0.5
		 * @access public
		 */
		public static $allowed_taxonomies;

		/**
		 * The instance of the WPGraphQL object
		 *
		 * @return object|WPGraphQL - The one true WPGraphQL
		 * @since  0.0.1
		 * @access public
		 */
		public static function instance() {

			if ( ! isset( self::$instance ) && ! ( self::$instance instanceof WPGraphQL ) ) {
				self::$instance = new WPGraphQL;
				self::$instance->setup_constants();
				self::$instance->includes();
				self::$instance->actions();
				self::$instance->filters();
			}

			/**
			 * Return the WPGraphQL Instance
			 */
			return self::$instance;
		}

		/**
		 * Throw error on object clone.
		 * The whole idea of the singleton design pattern is that there is a single object
		 * therefore, we don't want the object to be cloned.
		 *
		 * @since  0.0.1
		 * @access public
		 * @return void
		 */
		public function __clone() {

			// Cloning instances of the class is forbidden.
			_doing_it_wrong( __FUNCTION__, esc_html__( 'The WPGraphQL class should not be cloned.', 'wp-graphql' ), '0.0.1' );

		}

		/**
		 * Disable unserializing of the class.
		 *
		 * @since  0.0.1
		 * @access protected
		 * @return void
		 */
		public function __wakeup() {

			// De-serializing instances of the class is forbidden.
			_doing_it_wrong( __FUNCTION__, esc_html__( 'De-serializing instances of the WPGraphQL class is not allowed', 'wp-graphql' ), '0.0.1' );

		}

		/**
		 * Setup plugin constants.
		 *
		 * @access private
		 * @since  0.0.1
		 * @return void
		 */
		private function setup_constants() {

			// Plugin version.
			if ( ! defined( 'WPGRAPHQL_VERSION' ) ) {
				define( 'WPGRAPHQL_VERSION', '0.0.34' );
			}

			// Plugin Folder Path.
			if ( ! defined( 'WPGRAPHQL_PLUGIN_DIR' ) ) {
				define( 'WPGRAPHQL_PLUGIN_DIR', plugin_dir_path( __FILE__ ) );
			}

			// Plugin Folder URL.
			if ( ! defined( 'WPGRAPHQL_PLUGIN_URL' ) ) {
				define( 'WPGRAPHQL_PLUGIN_URL', plugin_dir_url( __FILE__ ) );
			}

			// Plugin Root File.
			if ( ! defined( 'WPGRAPHQL_PLUGIN_FILE' ) ) {
				define( 'WPGRAPHQL_PLUGIN_FILE', __FILE__ );
			}

			// Whether to autoload the files or not
			if ( ! defined( 'WPGRAPHQL_AUTOLOAD' ) ) {
				define( 'WPGRAPHQL_AUTOLOAD', true );
			}

			// Whether to run the plugin in debug mode. Default is false.
			if ( ! defined( 'GRAPHQL_DEBUG' ) ) {
				define( 'GRAPHQL_DEBUG', false );
			}

		}

		/**
		 * Include required files.
		 * Uses composer's autoload
		 *
		 * @access private
		 * @since  0.0.1
		 * @return void
		 */
		private function includes() {

			/**
			 * WPGRAPHQL_AUTOLOAD can be set to "false" to prevent the autoloader from running.
			 * In most cases, this is not something that should be disabled, but some environments
			 * may bootstrap their dependencies in a global autoloader that will autoload files
			 * before we get to this point, and requiring the autoloader again can trigger fatal errors.
			 *
			 * The codeception tests are an example of an environment where adding the autoloader again causes issues
			 * so this is set to false for tests.
			 */
			if ( defined( 'WPGRAPHQL_AUTOLOAD' ) && true === WPGRAPHQL_AUTOLOAD ) {
				// Autoload Required Classes
				require_once( WPGRAPHQL_PLUGIN_DIR . 'vendor/autoload.php' );
			}


			// Required non-autoloaded classes
			require_once( WPGRAPHQL_PLUGIN_DIR . 'access-functions.php' );

		}

		/**
		 * Sets up actions to run at certain spots throughout WordPress and the WPGraphQL execution cycle
		 */
		private function actions() {

			/**
			 * Init WPGraphQL after themes have been setup,
			 * allowing for both plugins and themes to register
			 * things before graphql_init
			 */
			add_action( 'after_setup_theme', function () {

				new \WPGraphQL\Data\Config();
				new \WPGraphQL\Router();

				/**
				 * Fire off init action
				 *
				 * @param WPGraphQL $instance The instance of the WPGraphQL class
				 */
				do_action( 'graphql_init', self::$instance );

			} );

			/**
			 * Flush permalinks if the registered GraphQL endpoint has not yet been registered.
			 */
			add_action( 'wp_loaded', [ $this, 'maybe_flush_permalinks' ] );

			/**
			 * Hook in before fields resolve to check field permissions
			 */
			add_action( 'graphql_before_resolve_field', [
				'\WPGraphQL\Utils\InstrumentSchema',
				'check_field_permissions'
			], 10, 8 );

			/**
			 * Determine what to show in graphql
			 */
			add_action( 'do_graphql_request', 'register_initial_settings', 10 );
			add_action( 'init_graphql_request', [ $this, 'setup_types' ], 10 );

		}

		/**
		 * Determine the post_types and taxonomies, etc that should show in GraphQL
		 */
		public function setup_types() {

			/**
			 * Only do this if we're in the context of a GraphQL request (note, this doesn't
			 * mean just an HTTP request, but even an internal request via "do_graphql_request")
			 */
			if ( defined( 'GRAPHQL_REQUEST' ) && true === GRAPHQL_REQUEST ) {

				/**
				 * Setup the settings, post_types and taxonomies to show_in_graphql
				 */
				\WPGraphQL::show_in_graphql();
				\WPGraphQL::get_allowed_post_types();
				\WPGraphQL::get_allowed_taxonomies();

			}

		}

		/**
		 * Flush permalinks if the GraphQL Endpoint route isn't yet registered
		 */
		public function maybe_flush_permalinks() {
			$rules = get_option( 'rewrite_rules' );
			if ( ! isset( $rules[ \WPGraphQL\Router::$route . '/?$' ] ) ) {
				flush_rewrite_rules();
			}
		}

		/**
		 * Setup filters
		 */
		private function filters() {

			/**
<<<<<<< HEAD
			 * mediaItems are the attachment postObject, but they have a different schema shape
			 * than postObjects out of the box, so this filter adjusts the core mediaItem
			 * shape of data
			 */
			add_action( 'graphql_register_types', [
				'\WPGraphQL\Type\MediaItem\MediaItemType',
				'register_fields'
			], 10, 1 );

			/**
=======
>>>>>>> 47bfae33
			 * Instrument the Schema to provide Resolve Hooks and sanitize Schema output
			 */
			add_filter( 'graphql_schema', [
				'\WPGraphQL\Utils\InstrumentSchema',
				'instrument_schema'
			], 10, 1 );
		}

		/**
		 * Function to execute when the user activates the plugin.
		 *
		 * @since  0.0.17
		 */
		public function activate() {
			flush_rewrite_rules();
			// Save the version of the plugin as an option in order to force actions
			// on upgrade.
			update_option( 'wp_graphql_version', WPGRAPHQL_VERSION, 'no' );
		}

		/**
		 * Function to execute when the user deactivates the plugin.
		 *
		 * @since  0.0.17
		 */
		public function deactivate() {
			flush_rewrite_rules();
			delete_option( 'wp_graphql_version' );
		}

		/**
		 * This sets up built-in post_types and taxonomies to show in the GraphQL Schema
		 *
		 * @since  0.0.2
		 * @access public
		 * @return void
		 */
		public static function show_in_graphql() {

			global $wp_post_types, $wp_taxonomies;

			// Adds GraphQL support for attachments
			if ( isset( $wp_post_types['attachment'] ) ) {
				$wp_post_types['attachment']->show_in_graphql     = true;
				$wp_post_types['attachment']->graphql_single_name = 'mediaItem';
				$wp_post_types['attachment']->graphql_plural_name = 'mediaItems';
			}

			// Adds GraphQL support for pages
			if ( isset( $wp_post_types['page'] ) ) {
				$wp_post_types['page']->show_in_graphql     = true;
				$wp_post_types['page']->graphql_single_name = 'page';
				$wp_post_types['page']->graphql_plural_name = 'pages';
			}

			// Adds GraphQL support for posts
			if ( isset( $wp_post_types['post'] ) ) {
				$wp_post_types['post']->show_in_graphql     = true;
				$wp_post_types['post']->graphql_single_name = 'post';
				$wp_post_types['post']->graphql_plural_name = 'posts';
			}

			// Adds GraphQL support for categories
			if ( isset( $wp_taxonomies['category'] ) ) {
				$wp_taxonomies['category']->show_in_graphql     = true;
				$wp_taxonomies['category']->graphql_single_name = 'category';
				$wp_taxonomies['category']->graphql_plural_name = 'categories';
			}

			// Adds GraphQL support for tags
			if ( isset( $wp_taxonomies['post_tag'] ) ) {
				$wp_taxonomies['post_tag']->show_in_graphql     = true;
				$wp_taxonomies['post_tag']->graphql_single_name = 'tag';
				$wp_taxonomies['post_tag']->graphql_plural_name = 'tags';
			}

		}

		/**
		 * Get the post types that are allowed to be used in GraphQL. This gets all post_types that
		 * are set to show_in_graphql, but allows for external code (plugins/theme) to filter the
		 * list of allowed_post_types to add/remove additional post_types
		 *
		 * @return array
		 * @since  0.0.4
		 * @access public
		 */
		public static function get_allowed_post_types() {

			/**
			 * Get all post_types
			 */
			$post_types = get_post_types( [
				'show_in_graphql' => true,
			] );

			/**
			 * Validate that the post_types have a graphql_single_name and graphql_plural_name
			 */
			array_map( function ( $post_type ) {
				$post_type_object = get_post_type_object( $post_type );
				if ( empty( $post_type_object->graphql_single_name ) || empty( $post_type_object->graphql_plural_name ) ) {
					throw new \GraphQL\Error\UserError( sprintf( __( 'The %s post_type isn\'t configured properly to show in GraphQL. It needs a "graphql_single_name" and a "graphql_plural_name"', 'wp-graphql' ), $post_type_object->name ) );
				}
			}, $post_types );

			/**
			 * Define the $allowed_post_types to be exposed by GraphQL Queries Pass through a filter
			 * to allow the post_types to be modified (for example if a certain post_type should
			 * not be exposed to the GraphQL API)
			 *
			 * @since 0.0.2
			 *
			 * @param array $post_types Array of post types
			 *
			 * @return array
			 */
			self::$allowed_post_types = apply_filters( 'graphql_post_entities_allowed_post_types', $post_types );

			/**
			 * Returns the array of allowed_post_types
			 */
			return self::$allowed_post_types;
		}

		/**
		 * Get the taxonomies that are allowed to be used in GraphQL/This gets all taxonomies that
		 * are set to "show_in_graphql" but allows for external code (plugins/themes) to filter
		 * the list of allowed_taxonomies to add/remove additional taxonomies
		 *
		 * @since  0.0.4
		 * @access public
		 * @return array
		 */
		public static function get_allowed_taxonomies() {

			/**
			 * Get all taxonomies
			 */
			$taxonomies = get_taxonomies( [
				'show_in_graphql' => true,
			] );

			/**
			 * Validate that the taxonomies have a graphql_single_name and graphql_plural_name
			 */
			array_map( function ( $taxonomy ) {
				$tax_object = get_taxonomy( $taxonomy );
				if ( empty( $tax_object->graphql_single_name ) || empty( $tax_object->graphql_plural_name ) ) {
					throw new \GraphQL\Error\UserError( sprintf( __( 'The %s taxonomy isn\'t configured properly to show in GraphQL. It needs a "graphql_single_name" and a "graphql_plural_name"', 'wp-graphql' ), $tax_object->name ) );
				}
			}, $taxonomies );

			/**
			 * Define the $allowed_taxonomies to be exposed by GraphQL Queries Pass through a filter
			 * to allow the taxonomies to be modified (for example if a certain taxonomy should not
			 * be exposed to the GraphQL API)
			 *
			 * @since 0.0.2
			 * @return array
			 *
			 * @param array $taxonomies Array of taxonomy objects
			 */
			self::$allowed_taxonomies = apply_filters( 'graphql_term_entities_allowed_taxonomies', $taxonomies );

			/**
			 * Returns the array of $allowed_taxonomies
			 */
			return self::$allowed_taxonomies;

		}

		/**
		 * Returns the Schema as defined by static registrations throughout
		 * the WP Load.
		 *
		 * @access protected
		 * @return \WPGraphQL\WPSchema
		 */
		public static function get_schema() {

			/**
			 * Fire an action when the Schema is returned
			 */
			do_action( 'graphql_get_schema', self::$schema );

			/**
			 * Initialize the TypeRegistry
			 */
			\WPGraphQL\TypeRegistry::init();
			\WPGraphQL\SchemaRegistry::init();

			if ( null === self::$schema ) {

				/**
				 * Filter the Active Schema, allowing for custom Schemas to be active instead
				 * of the core schema
				 */
				$active_schema = apply_filters( 'graphql_active_schema', 'core' );
				$executable_schema = \WPGraphQL\SchemaRegistry::get_schema( $active_schema );

				/**
				 * Generate the Schema
				 */
				$schema = new \WPGraphQL\WPSchema( $executable_schema );

				/**
				 * Generate & Filter the schema.
				 *
				 * @since 0.0.5
				 *
				 * @param array                 $schema      The executable Schema that GraphQL executes against
				 * @param \WPGraphQL\AppContext $app_context Object The AppContext object containing all of the
				 *                                           information about the context we know at this point
				 */
				self::$schema = apply_filters( 'graphql_schema', $schema, self::get_app_context() );

			}

			/**
			 * Return the Schema after applying filters
			 */
			return ! empty( self::$schema ) ? self::$schema : null;

		}

		/**
		 * Return the static schema if there is one
		 *
		 * @return null|string
		 * @access public
		 */
		public static function get_static_schema() {
			$schema = null;
			if ( file_exists( WPGRAPHQL_PLUGIN_DIR . 'schema.graphql' ) && ! empty( file_get_contents( WPGRAPHQL_PLUGIN_DIR . 'schema.graphql' ) ) ) {
				$schema = file_get_contents( WPGRAPHQL_PLUGIN_DIR . 'schema.graphql' );
			}

			return $schema;
		}

		/**
		 * Get the AppContext for use in passing down the Resolve Tree
		 *
		 * @return \WPGraphQL\AppContext
		 * @access public
		 */
		public static function get_app_context() {

			/**
			 * Configure the app_context which gets passed down to all the resolvers.
			 *
			 * @since 0.0.4
			 */
			$app_context           = new \WPGraphQL\AppContext();
			$app_context->viewer   = wp_get_current_user();
			$app_context->root_url = get_bloginfo( 'url' );
			$app_context->request  = ! empty( $_REQUEST ) ? $_REQUEST : null;

			return $app_context;

		}

		/**
		 * Initialize the GraphQL Request.
		 *
		 * This defines that the Request is a GraphQL Request and fires off the
		 * `init_graphql_request` hook which is a great place for plugins to hook
		 * in and modify things that should only occur in the context
		 * of a GraphQL Request.
		 */
		protected static function init_graphql_request() {

			/**
			 * Whether it's a GraphQL Request (http or internal)
			 *
			 * @since 0.0.5
			 */
			if ( ! defined( 'GRAPHQL_REQUEST' ) ) {
				define( 'GRAPHQL_REQUEST', true );
			}

			/**
			 * Action – intentionally with no context – to indicate a GraphQL Request has started
			 */
			do_action( 'init_graphql_request' );

		}

		/**
		 * This processes a GraphQL request, given a $request and optional $variables
		 *
		 * This function is used to resolve the HTTP requests for the GraphQL API, but can also be
		 * used internally to run GraphQL queries inside WordPress via PHP.
		 *
		 * @since 0.0.5
		 *
		 * @param string $request        The GraphQL request to be run
		 * @param string $operation_name The name of the operation
		 * @param string $variables      Variables to be passed to your GraphQL request
		 *
		 * @return array $result The results of your request
		 */
		public static function do_graphql_request( $request, $operation_name = '', $variables = '' ) {

			/**
			 * Initialize the GraphQL Request
			 */
			self::init_graphql_request();

			/**
			 * Store the global post so it can be reset after GraphQL execution
			 *
			 * This allows for a GraphQL query to be used in the middle of post content, such as in a Shortcode
			 * without disrupting the flow of the post as the global POST before and after GraphQL execution will be
			 * the same.
			 */
			$global_post = ! empty( $GLOBALS['post'] ) ? $GLOBALS['post'] : null;

			/**
			 * Run an action as soon when do_graphql_request begins.
			 *
			 * @param string $request        The GraphQL request to be run
			 * @param string $operation_name The name of the operation
			 * @param string $variables      Variables to be passed to your GraphQL request
			 */
			do_action( 'do_graphql_request', $request, $operation_name, $variables );

			if ( ! is_array( $variables ) ) {
				$variables = (string) $variables;
				$variables = (array) json_decode( $variables );
			}

			/**
			 * Executes the request and captures the result
			 */
			$result = \GraphQL\GraphQL::executeAndReturnResult(
				self::get_schema(),
				$request,
				null,
				self::get_app_context(),
				$variables,
				$operation_name
			);

			/**
			 * Run an action. This is a good place for debug tools to hook in to log things, etc.
			 *
			 * @since 0.0.4
			 *
			 * @param array               $result         The result of your GraphQL request
			 * @param \WPGraphQL\WPSchema $schema         The schema object for the root request
			 * @param string              $operation_name The name of the operation
			 * @param string              $request        The request that GraphQL executed
			 * @param array|null          $variables      Variables to passed to your GraphQL query
			 */
			do_action( 'graphql_execute', $result, self::get_schema(), $operation_name, $request, $variables );

			/**
			 * Filter the $result of the GraphQL execution. This allows for the response to be filtered before
			 * it's returned, allowing granular control over the response at the latest point.
			 *
			 * POSSIBLE USAGE EXAMPLES:
			 * This could be used to ensure that certain fields never make it to the response if they match
			 * certain criteria, etc. For example, this filter could be used to check if a current user is
			 * allowed to see certain things, and if they are not, the $result could be filtered to remove
			 * the data they should not be allowed to see.
			 *
			 * Or, perhaps some systems want the result to always include some additional piece of data in
			 * every response, regardless of the request that was sent to it, this could allow for that
			 * to be hooked in and included in the $result
			 *
			 * @since 0.0.5
			 *
			 * @param array               $result         The result of your GraphQL query
			 * @param \WPGraphQL\WPSchema $schema         The schema object for the root query
			 * @param string              $operation_name The name of the operation
			 * @param string              $request        The request that GraphQL executed
			 * @param array|null          $variables      Variables to passed to your GraphQL request
			 */
			$filtered_result = apply_filters( 'graphql_request_results', $result, self::get_schema(), $operation_name, $request, $variables );

			/**
			 * Run an action after the result has been filtered, as the response is being returned.
			 * This is a good place for debug tools to hook in to log things, etc.
			 *
			 * @param array               $filtered_result The filtered_result of the GraphQL request
			 * @param array               $result          The result of your GraphQL request
			 * @param \WPGraphQL\WPSchema $schema          The schema object for the root request
			 * @param string              $operation_name  The name of the operation
			 * @param string              $request         The request that GraphQL executed
			 * @param array|null          $variables       Variables to passed to your GraphQL query
			 */
			do_action( 'graphql_return_response', $filtered_result, $result, self::get_schema(), $operation_name, $request, $variables );

			/**
			 * Reset the global post after execution
			 *
			 * This allows for a GraphQL query to be used in the middle of post content, such as in a Shortcode
			 * without disrupting the flow of the post as the global POST before and after GraphQL execution will be
			 * the same.
			 */
			if ( ! empty( $global_post ) ) {
				$GLOBALS['post'] = $global_post;
			}

			/**
			 * Return the result of the request
			 */
			return $result->toArray( GRAPHQL_DEBUG );

		}

		/**
		 * @param null $request
		 *
		 * @return \GraphQL\Server\StandardServer
		 * @throws \GraphQL\Server\RequestError
		 */
		public static function server( $request = null ) {

			/**
			 * Initialize the GraphQL Request
			 */
			self::init_graphql_request();

			/**
			 * Store the global post so it can be reset after GraphQL execution
			 *
			 * This allows for a GraphQL query to be used in the middle of post content, such as in a Shortcode
			 * without disrupting the flow of the post as the global POST before and after GraphQL execution will be
			 * the same.
			 */
			$global_post = ! empty( $GLOBALS['post'] ) ? $GLOBALS['post'] : null;

			/**
			 * Run an action as soon when do_graphql_request begins.
			 */
			$helper = new \GraphQL\Server\Helper();
			$parsed_request = $helper->parseHttpRequest();

			/**
			 * If the request is a batch request it will come back as an array
			 */
			if ( is_array( $parsed_request ) ) {

				/**
				 * Loop through the requests in the batch
				 */
				foreach ( $parsed_request as $request ) {
					$query     = $request->query;
					$operation = $request->operation;
					$variables = $request->variables;

					/**
					 * Run an action as soon when do_graphql_request begins.
					 *
					 * @param string $request        The GraphQL request to be run
					 * @param string $operation_name The name of the operation
					 * @param string $variables      Variables to be passed to your GraphQL request
					 */
					do_action( 'do_graphql_request', $query, $operation, $variables );
				}

			} else {

				$query     = isset( $parsed_request->query ) ? $parsed_request->query : '';
				$operation = isset( $parsed_request->operation ) ? $parsed_request->operation : '';
				$variables = isset( $parsed_request->variables ) ? $parsed_request->variables : '';

				/**
				 * Run an action as soon when do_graphql_request begins.
				 *
				 * @param string $request        The GraphQL request to be run
				 * @param string $operation_name The name of the operation
				 * @param string $variables      Variables to be passed to your GraphQL request
				 */
				do_action( 'do_graphql_request', $query, $operation, $variables );
			}


			$config = new \GraphQL\Server\ServerConfig();
			$config
				->setDebug( GRAPHQL_DEBUG )
				->setSchema( self::get_schema() )
				->setContext( self::get_app_context() )
				->setQueryBatching( true );

			$server = new \GraphQL\Server\StandardServer( $config );

			/**
			 * Reset the global post after execution
			 *
			 * This allows for a GraphQL query to be used in the middle of post content, such as in a Shortcode
			 * without disrupting the flow of the post as the global POST before and after GraphQL execution will be
			 * the same.
			 */
			if ( ! empty( $global_post ) ) {
				$GLOBALS['post'] = $global_post;
			}

			return $server;
		}

	}
endif;

if ( ! function_exists( 'graphql_init' ) ) {
	/**
	 * Function that instantiates the plugins main class
	 *
	 * @since 0.0.1
	 */
	function graphql_init() {

		/**
		 * Return an instance of the action
		 */
		return \WPGraphQL::instance();
	}
}
graphql_init();

if ( defined( 'WP_CLI' ) && WP_CLI ) {
	require_once( 'cli/wp-cli.php' );
}<|MERGE_RESOLUTION|>--- conflicted
+++ resolved
@@ -310,19 +310,6 @@
 		private function filters() {
 
 			/**
-<<<<<<< HEAD
-			 * mediaItems are the attachment postObject, but they have a different schema shape
-			 * than postObjects out of the box, so this filter adjusts the core mediaItem
-			 * shape of data
-			 */
-			add_action( 'graphql_register_types', [
-				'\WPGraphQL\Type\MediaItem\MediaItemType',
-				'register_fields'
-			], 10, 1 );
-
-			/**
-=======
->>>>>>> 47bfae33
 			 * Instrument the Schema to provide Resolve Hooks and sanitize Schema output
 			 */
 			add_filter( 'graphql_schema', [
