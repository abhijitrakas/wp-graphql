--- conflicted
+++ resolved
@@ -17,16 +17,10 @@
 		$this->admin            = $this->factory()->user->create( [
 			'role' => 'administrator',
 		] );
-<<<<<<< HEAD
 		$this->subscriber = $this->factory()->user->create( [
 			'role' => 'subscriber'
 		]);
 
-=======
-		$this->subscriber = $this->factory()->user->create([
-			'role' => 'subscriber'
-		]);
->>>>>>> cdba8e88
 		$this->created_post_ids = $this->create_posts();
 
 		$this->app_context = new \WPGraphQL\AppContext();
@@ -727,132 +721,6 @@
 
 	}
 
-<<<<<<< HEAD
-	public function testUserWithProperCapsCanQueryRevisions() {
-
-		wp_set_current_user( $this->admin );
-
-		$post_id = $this->factory()->post->create([
-			'post_type' => 'post',
-			'post_status' => 'publish',
-			'post_title' => 'Post with revisions',
-		]);
-
-		$this->factory()->post->create_many( 10, [
-			'post_type' => 'revision',
-			'post_status' => 'inherit',
-			'post_parent' => $post_id
-		]);
-
-		$query = '
-		query GET_POST_AND_REVISIONS ($postId: ID){
-		  revisions {
-		    nodes {
-		      id
-		      title
-		    }
-		  }	
-		  postBy( postId: $postId ) {
-		    id
-		    postId
-		    title
-		    date 
-		    revisions {
-		      nodes {
-		        id
-		        revisionId
-		        title
-		        content
-		        parent {
-		          ...on Post {
-		            id
-		            postId
-		            title
-		          }
-		        }
-		      }
-		    }
-		  }
-		}
-		';
-
-		$variables = [ 'postId' => $post_id ];
-
-		$actual = do_graphql_request( $query, 'GET_POST_AND_REVISIONS', $variables );
-		$this->assertNotEmpty( $actual['data']['postBy']['revisions']['nodes'] );
-
-		/**
-		 * An admin SHOULD be able to see revisions
-		 */
-		$this->assertNotFalse( ( count( $actual['data']['revisions']['nodes'] ) === 10 ) );
-
-	}
-
-	public function testUserWithoutProperCapsCannotQueryRevisions() {
-
-		$post_id = $this->factory()->post->create([
-			'post_type' => 'post',
-			'post_status' => 'publish',
-			'post_title' => 'Post with revisions',
-			'post_author' => absint( $this->admin )
-		]);
-
-		$this->factory()->post->create_many( 10, [
-			'post_type' => 'revision',
-			'post_status' => 'inherit',
-			'post_parent' => $post_id,
-			'post_author' => absint( $this->admin ),
-		]);
-
-		$query = '
-		query GET_POST_AND_REVISIONS ($postId: ID){
-		  revisions {
-		    nodes {
-		      id
-		      title
-		    }
-		  }		  
-		  postBy( postId: $postId ) {
-		    id
-		    postId
-		    title
-		    date 
-		    revisions {
-		      nodes {
-		        id
-		        revisionId
-		        title
-		        content
-		        parent {
-		          ...on Post {
-		            id
-		            postId
-		            title
-		          }
-		        }
-		      }
-		    }
-		  }
-		}
-		';
-
-		$variables = [ 'postId' => $post_id ];
-
-		wp_set_current_user( $this->subscriber );
-
-		$actual = do_graphql_request( $query, 'GET_POST_AND_REVISIONS', $variables );
-
-		$this->assertNotEmpty( $actual['data']['postBy'] );
-		$this->assertEmpty( $actual['data']['postBy']['revisions']['nodes'] );
-
-		/**
-		 * A subscriber should not be able to see revisions
-		 */
-		$this->assertNotFalse( ( count( $actual['data']['revisions']['nodes'] ) === 0 ) );
-
-	}
-
-=======
 	/**
 	 * Test to assert that the global post object is being set correctly
 	 */
@@ -883,6 +751,5 @@
 		$this->assertNotEquals( $edges[0]['node']['content'], $edges[1]['node']['content'] );
 
 	}
-	
->>>>>>> cdba8e88
+
 }