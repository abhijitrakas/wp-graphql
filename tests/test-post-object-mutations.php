<?php

/**
 * WPGraphQL Test Post Object Mutations
 * This tests post mutations checking to see if the available fields return the expected response
 *
 * @package WPGraphQL
 */
class WP_GraphQL_Test_Post_Object_Mutations extends WP_UnitTestCase {

	public $title;
	public $content;
	public $client_mutation_id;
	public $admin;
	public $subscriber;
	public $author;
<<<<<<< HEAD
	public $file_path;
	public $file_type;
	public $alt_text;
=======
>>>>>>> a434aa21

	/**
	 * This function is run before each method
	 */
	public function setUp() {

		$this->title              = 'some title';
		$this->content            = 'some content';
		$this->client_mutation_id = 'someUniqueId';
		$this->file_path          = 'http://www.reactiongifs.com/r/mgc.gif';
		$this->file_type          = 'IMAGE_GIF';
		$this->alt_text           = 'alternative text';

		$this->author = $this->factory->user->create( [
			'role' => 'author',
		] );

		$this->author = $this->factory->user->create( [
			'role' => 'author',
		] );

		$this->admin = $this->factory->user->create( [
			'role' => 'administrator',
		] );

		$this->subscriber = $this->factory->user->create( [
			'role' => 'subscriber',
		] );

		parent::setUp();

	}

	/**
	 * Runs after each method.
	 */
	public function tearDown() {
		parent::tearDown();
	}

	/**
	 * This processes a mutation to create a post
	 *
	 * @return array
	 */
	public function createPostMutation() {

		$mutation = '
		mutation createPost( $clientMutationId:String!, $title:String!, $content:String! ){
		  createPost(
		    input:{
		      clientMutationId:$clientMutationId,
		      title:$title
		      content:$content
		    }
		  ){
		    clientMutationId
		    post{
		      title
		      content
		    }
		  }
		}
		';

		$variables = wp_json_encode( [
			'clientMutationId' => $this->client_mutation_id,
			'title'            => $this->title,
			'content'          => $this->content,
		] );

		$actual = do_graphql_request( $mutation, 'createPost', $variables );

		return $actual;

	}

	public function createPageMutation() {

		$mutation = '
		mutation createPage( $clientMutationId:String!, $title:String!, $content:String! ){
		  createPage(
		    input:{
		      clientMutationId:$clientMutationId,
		      title:$title
		      content:$content
		    }
		  ){
		    clientMutationId
		    page{
		      title
		      content
		    }
		  }
		}
		';

		$variables = wp_json_encode( [
			'clientMutationId' => $this->client_mutation_id,
			'title'            => $this->title,
			'content'          => $this->content,
		] );

		$actual = do_graphql_request( $mutation, 'createPage', $variables );

		return $actual;

	}

	public function testUpdatePageMutation() {

		$args = [
			'post_type'    => 'page',
			'post_status'  => 'publish',
			'post_title'   => 'Original Title',
			'post_content' => 'Original Content',
		];

		/**
		 * Create a page to test against
		 */
		$page_id = $this->factory->post->create( $args );

		/**
		 * Get the new page object
		 */
		$new_page = get_post( $page_id );

		/**
		 * Verify the page was created with the original content as expected
		 */
		$this->assertEquals( $new_page->post_type, 'page' );
		$this->assertEquals( $new_page->post_title, 'Original Title' );
		$this->assertEquals( $new_page->post_content, 'Original Content' );

		/**
		 * Prepare the mutation
		 */
		$mutation = '
		mutation updatePageTest( $clientMutationId:String! $id:ID! $title:String $content:String ){
		  updatePage(
		    input: {
		        clientMutationId:$clientMutationId
		        id:$id,
		        title:$title,
		        content:$content,
		    }
		  ) {
		    clientMutationId
		    page{
		      id
		      title
		      content
		      pageId
		    }
		  }
		}';

		/**
		 * Set the variables to use with the mutation
		 */
		$variables = wp_json_encode( [
			'id'               => \GraphQLRelay\Relay::toGlobalId( 'page', $page_id ),
			'title'            => 'Some updated title',
			'content'          => 'Some updated content',
			'clientMutationId' => 'someId',
		] );

		/**
		 * Set the current user as the subscriber so we can test, and expect to fail
		 */
		wp_set_current_user( $this->subscriber );

		/**
		 * Execute the request
		 */
		$actual = do_graphql_request( $mutation, 'updatePageTest', $variables );

		/**
		 * We should get an error because the user is a subscriber and can't edit posts
		 */
		$this->assertArrayHasKey( 'errors', $actual );

		/**
		 * Set the current user to a user with permission to edit posts, but NOT permission to edit OTHERS posts
		 */
		wp_set_current_user( $this->author );

		/**
		 * Execute the request
		 */
		$actual = do_graphql_request( $mutation, 'updatePageTest', $variables );

		/**
		 * We should get an error because the user is an and can't edit others posts
		 */
		$this->assertArrayHasKey( 'errors', $actual );

		/**
		 * Set the current user as the admin role so we
		 * successfully run the mutation
		 */
		wp_set_current_user( $this->admin );

		/**
		 * Execute the request
		 */
		$actual = do_graphql_request( $mutation, 'updatePageTest', $variables );

		/**
		 * Define the expected output.
		 *
		 * The mutation should've updated the article to contain the updated content
		 */
		$expected = [
			'data' => [
				'updatePage' => [
					'clientMutationId' => 'someId',
					'page'             => [
						'id'      => \GraphQLRelay\Relay::toGlobalId( 'page', $page_id ),
						'title'   => 'Some updated title',
						'content' => apply_filters( 'the_content', 'Some updated content' ),
						'pageId'  => $page_id,
					],
				],
			],
		];

		/**
		 * Compare the actual output vs the expected output
		 */
		$this->assertEquals( $actual, $expected );

	}

	public function testDeletePageMutation() {

		/**
		 * Set the current user as the admin role so we
		 * can test the mutation
		 */
		wp_set_current_user( $this->subscriber );

		$args = [
			'post_type'    => 'page',
			'post_status'  => 'publish',
			'post_title'   => 'Original Title',
			'post_content' => 'Original Content',
		];

		/**
		 * Create a page to test against
		 */
		$page_id = $this->factory->post->create( $args );

		/**
		 * Get the new page object
		 */
		$new_page = get_post( $page_id );

		/**
		 * Verify the page was created with the original content as expected
		 */
		$this->assertEquals( $new_page->post_type, 'page' );
		$this->assertEquals( $new_page->post_title, 'Original Title' );
		$this->assertEquals( $new_page->post_content, 'Original Content' );

		/**
		 * Prepare the mutation
		 */
		$mutation = '
		mutation deletePageTest($input:deletePageInput!){
		  deletePage(input:$input){
		    clientMutationId
		    deletedId
		    page{
		      id
		      title
		      content
		      pageId
		    }
		  }
		}';

		/**
		 * Set the variables to use with the mutation
		 */
		$variables = [
			'input' => [
				'id'               => \GraphQLRelay\Relay::toGlobalId( 'page', $page_id ),
				'clientMutationId' => 'someId',
			],
		];


		/**
		 * Execute the request
		 */
		$actual = do_graphql_request( $mutation, 'deletePageTest', $variables );

		/**
		 * The deletion should fail because we're a subscriber
		 */
		$this->assertArrayHasKey( 'errors', $actual );

		/**
		 * Set the user to an admin and try again
		 */
		wp_set_current_user( $this->admin );

		/**
		 * Execute the request
		 */
		$actual = do_graphql_request( $mutation, 'deletePageTest', $variables );

		/**
		 * Define the expected output.
		 *
		 * The mutation should've updated the article to contain the updated content
		 */
		$expected = [
			'data' => [
				'deletePage' => [
					'clientMutationId' => 'someId',
					'deletedId'        => \GraphQLRelay\Relay::toGlobalId( 'page', $page_id ),
					'page'             => [
						'id'      => \GraphQLRelay\Relay::toGlobalId( 'page', $page_id ),
						'title'   => 'Original Title',
						'content' => apply_filters( 'the_content', 'Original Content' ),
						'pageId'  => $page_id,
					],
				],
			],
		];

		/**
		 * Compare the actual output vs the expected output
		 */
		$this->assertEquals( $actual, $expected );

		/**
		 * Try to delete again
		 */
		$actual = do_graphql_request( $mutation, 'deletePageTest', $variables );

		/**
		 * We should get an error because we're not using forceDelete
		 */
		$this->assertArrayHasKey( 'errors', $actual );

		/**
		 * Try to delete again, this time with forceDelete
		 */
		$variables = [
			'input' => [
				'id'               => \GraphQLRelay\Relay::toGlobalId( 'page', $page_id ),
				'clientMutationId' => 'someId',
				'forceDelete' => true,
			],
		];
		$actual = do_graphql_request( $mutation, 'deletePageTest', $variables );


		/**
		 * This time, we used forceDelete so the mutation should have succeeded
		 */
		$this->assertArrayNotHasKey( 'errors', $actual );
		$this->assertEquals( 'someId', $actual['data']['deletePage']['clientMutationId'] );
		$this->assertEquals( \GraphQLRelay\Relay::toGlobalId( 'page', $page_id ), $actual['data']['deletePage']['deletedId'] );

		/**
		 * Try to delete the page one more time, and now there's nothing to delete, not even from the trash
		 */
		$actual = do_graphql_request( $mutation, 'deletePageTest', $variables );

		/**
		 * Now we should have errors again, because there's nothing to be deleted
		 */
		$this->assertArrayHasKey( 'errors', $actual );


	}

<<<<<<< HEAD
	/**
	 * This processes a mutation to create a mediaItem (attachment)
	 *
	 * @return array
	 */
	public function createMediaItemMutation() {

		$mutation = '
		mutation createMediaItem( $input: createMediaItemInput! ){
		  createMediaItem(input: $input){
		    clientMutationId
		    mediaItem{
		      title
		      description
		    }
		  }
		}
		';

		$variables = [
			'input' => [
				'filePath'         => $this->file_path,
				'fileType'         => $this->file_type,
				'clientMutationId' => $this->client_mutation_id,
				'title'            => $this->title,
				'description'      => $this->content,
				'altText'          => $this->alt_text,
			],
		];

		$actual = do_graphql_request( $mutation, 'createMediaItem', $variables );

		return $actual;

	}

	/**
	 * This processes a mutation to create a mediaItem (attachment)
	 *
	 * @return array
	 */
	public function createMediaItemMutationForUpdates() {

		$mutation = '
		mutation createMediaItem( $input: createMediaItemInput! ){
		  createMediaItem(input: $input){
		    clientMutationId
		    mediaItem{
		      id
		      title
		      description
		      mediaItemId
		    }
		  }
		}
		';

		$variables = [
			'input' => [
				'filePath'         => $this->file_path,
				'fileType'         => $this->file_type,
				'clientMutationId' => $this->client_mutation_id,
				'title'            => $this->title,
				'description'      => $this->content,
				'altText'          => $this->alt_text,
			],
		];

		$actual = do_graphql_request( $mutation, 'createMediaItem', $variables );

		return $actual;

	}

	public function testUpdateMediaItemMutation() {

		/**
		 * Set the current user as the admin role so we
		 * can test the mutation
		 */
		wp_set_current_user( $this->admin );

		/**
		 * Create a mediaItem to test against
		 */
		$media_item = $this->createMediaItemMutationForUpdates();

		$media_item_id = $media_item["data"]["createMediaItem"]["mediaItem"]["id"];

		$attachment_id = $media_item["data"]["createMediaItem"]["mediaItem"]["mediaItemId"];

		$new_attachment = get_post( $attachment_id );

		/**
		 * Verify the page was created with the original content as expected
		 */
		$this->assertEquals( $new_attachment->post_type, 'attachment' );
		$this->assertEquals( $new_attachment->post_title, 'some title' );
		$this->assertEquals( $new_attachment->post_content, 'some content' );

		/**
		 * Prepare the mutation
		 */
		$mutation = '
		mutation updateMediaItem( $input: updateMediaItemInput! ){
		  updateMediaItem (input: $input){
		    clientMutationId
		    mediaItem {
		      id
		      title
		      description
		      mediaItemId
		      altText
		    }
		  }
		}
		';

		/**
		 * Set the variables to use with the mutation
		 */
		$variables = [
			'input' => [
				'id'               => $media_item_id,
				'title'            => 'Some updated title',
				'description'      => 'Some updated content',
				'clientMutationId' => 'someId',
				'altText'          => 'Some updated alt text'
			]
		];

		/**
		 * Set the current user as the subscriber so we can test, and expect to fail
		 */
		wp_set_current_user( $this->subscriber );

		/**
		 * Execute the request
		 */
		$actual = do_graphql_request( $mutation, 'updateMediaItem', $variables );

		/**
		 * We should get an error because the user is a subscriber and can't edit posts
		 */
		$this->assertArrayHasKey( 'errors', $actual );

		/**
		 * Set the current user to a user with permission to edit posts, but NOT permission to edit OTHERS posts
		 */
		wp_set_current_user( $this->author );

		/**
		 * Execute the request
		 */
		$actual = do_graphql_request( $mutation, 'updateMediaItem', $variables );

		/**
		 * We should get an error because the user is an and can't edit others posts
		 */
		$this->assertArrayHasKey( 'errors', $actual );


		/**
		 * Set the current user as the admin role so we
		 * successfully run the mutation
		 */
		wp_set_current_user( $this->admin );

		/**
		 * Execute the request
		 */
		$actual = do_graphql_request( $mutation, 'updateMediaItem', $variables );

		/**
		 * Define the expected output.
		 *
		 * The mutation should've updated the article to contain the updated content
		 */
		$expected = [
			'data' => [
				'updateMediaItem' => [
					'clientMutationId' => 'someId',
					'mediaItem'             => [
						'id'               => $media_item_id,
						'title'            => 'Some updated title',
						'description'      => apply_filters( 'the_content', 'Some updated content' ),
						'mediaItemId'      => $attachment_id,
						'altText'          => 'Some updated alt text',
					],
				],
			],
		];

		/**
		 * Compare the actual output vs the expected output
		 */
		$this->assertEquals( $actual, $expected );

	}

	public function testDeleteMediaItemMutation() {

		/**
		 * Set the current user as the admin role so we
		 * can test the mutation
		 */
		wp_set_current_user( $this->admin );

		/**
		 * Create a mediaItem to test against
		 */
		$media_item = $this->createMediaItemMutationForUpdates();

		$media_item_id = $media_item["data"]["createMediaItem"]["mediaItem"]["id"];

		$attachment_id = $media_item["data"]["createMediaItem"]["mediaItem"]["mediaItemId"];

		$new_attachment = get_post( $attachment_id );

		/**
		 * Verify the mediaItem was created with the original content as expected
		 */
		$this->assertEquals( $new_attachment->post_type, 'attachment' );
		$this->assertEquals( $new_attachment->post_title, 'some title' );
		$this->assertEquals( $new_attachment->post_content, 'some content' );


		/**
		 * Prepare the mutation
		 */
		$mutation = '
		mutation deleteMediaItem( $input: deleteMediaItemInput! ){
		  deleteMediaItem(input: $input) {
		    clientMutationId
		    mediaItem{
		      id
		      title
		      mediaItemId
		    }
		  }
		}
		';

		/**
		 * Set the variables to use with the mutation
		 */
		$variables = [
			'input' => [
				'id'               => $media_item_id,
				'clientMutationId' => 'someId',
				'forceDelete'      => true,
			]
		];


		/**
		 * Set the current user as the subscriber role
		 */
		wp_set_current_user( $this->subscriber );

		/**
		 * Execute the request
		 */
		$actual = do_graphql_request( $mutation, 'deleteMediaItem', $variables );

		/**
		 * The deletion should fail because we're a subscriber
		 */
		$this->assertArrayHasKey( 'errors', $actual );

		/**
		 * Set the user to an admin and try again
		 */
		wp_set_current_user( $this->admin );

		/**
		 * Execute the request
		 */
		$actual = do_graphql_request( $mutation, 'deleteMediaItem', $variables );

		/**
		 * Define the expected output.
		 *
		 * The mutation should've updated the article to contain the updated content
		 */
		$expected = [
			'data' => [
				'deleteMediaItem' => [
					'clientMutationId' => 'someId',
					'mediaItem' => [
						'id'               => $media_item_id,
						'title'            => 'some title',
						'mediaItemId'      => $attachment_id,
					],
				],
			],
		];

		/**
		 * Compare the actual output vs the expected output
		 */
		$this->assertEquals( $actual, $expected );

		/**
		 * Try to delete again
		 */
		$actual = do_graphql_request( $mutation, 'deleteMediaItem', $variables );

		/**
		 * We should have errors, because there's nothing to be deleted
		 */
		$this->assertArrayHasKey( 'errors', $actual );

	}

=======
>>>>>>> a434aa21
	public function testUpdatePostWithInvalidId() {

		$mutation = '
		mutation updatePostWithInvalidId($input:updatePostInput!) {
			updatePost(input:$input) {
				clientMutationId
			}
		}
		';

		$variables = [
			'input' => [
				'clientMutationId' => 'someId',
				'id' => 'invalidIdThatShouldThrowAnError',
			],
		];

		$actual = do_graphql_request( $mutation, 'updatePostWithInvalidId', $variables );

		/**
		 * We should get an error thrown if we try and update a post with an invalid id
		 */
		$this->assertArrayHasKey( 'errors', $actual );

		$page_id = $this->factory->post->create([
			'post_type' => 'page',
		]);
		$global_id = \GraphQLRelay\Relay::toGlobalId( 'page', $page_id );

		$variables = [
			'input' => [
				'clientMutationId' => 'someId',
				'id' => $global_id,
			],
		];

		/**
		 * Try to update a post, with a valid ID of a page
		 */
		$actual = do_graphql_request( $mutation, 'updatePostWithInvalidId', $variables );

		/**
		 * We should get an error here because the updatePost mutation should only be able to update "post" objects
		 */
		$this->assertArrayHasKey( 'errors', $actual );

	}

	public function testDeletePostOfAnotherType() {

		$args = [
			'post_type'    => 'page',
			'post_status'  => 'publish',
			'post_title'   => 'Original Title',
			'post_content' => 'Original Content',
		];

		/**
		 * Create a page to test against
		 */
		$page_id = $this->factory->post->create( $args );

		$mutation = '
		mutation deletePostWithPageIdShouldFail{
		  deletePost( $clientMutationId:String! $id:ID! ){
		    post{
		      id
		    }
		  }
		}
		';

		$variables = wp_json_encode( [
			'id'               => \GraphQLRelay\Relay::toGlobalId( 'page', $page_id ),
			'clientMutationId' => 'someId',
		] );

		/**
		 * Run the mutation
		 */
		$actual = do_graphql_request( $mutation, 'deletePostWithPageIdShouldFail', $variables );

		/**
		 * The mutation should fail because the ID is for a page, but we're trying to delete a post
		 */
		$this->assertArrayHasKey( 'errors', $actual );

	}

	/**
	 * This tests to make sure a user without proper capabilities cannot create a post
	 */
	public function testCreatePostObjectWithoutProperCapabilities() {

		/**
		 * Set the current user as the subscriber role so we
		 * can test the mutation and make sure they cannot create a post
		 * since they don't have proper permissions
		 */
		wp_set_current_user( $this->subscriber );

		/**
		 * Run the mutation.
		 */
		$actual = $this->createPostMutation();

		/**
		 * We're asserting that this will properly return an error
		 * because this user doesn't have permissions to create a post as a
		 * subscriber
		 */
		$this->assertNotEmpty( $actual['errors'] );

	}

	/**
	 * This tests a createPage mutation by an admin, to verify that a user WITH proper
	 * capabilities can create a page
	 */
	public function testCreatePageObjectByAdmin() {

		/**
		 * Set the current user as the admin role so we
		 * can test the mutation
		 */
		wp_set_current_user( $this->admin );

		/**
		 * Run the mutation
		 */
		$actual = $this->createPageMutation();

		/**
		 * We're expecting to have createPage returned with a nested clientMutationId matching the
		 * clientMutationId we sent through, as well as the title and content we passed through in the mutation
		 */
		$expected = [
			'data' => [
				'createPage' => [
					'clientMutationId' => $this->client_mutation_id,
					'page'             => [
						'title'   => $this->title,
						'content' => apply_filters( 'the_content', $this->content ),
					],
				],
			],
		];

		$this->assertEquals( $expected, $actual );

	}

<<<<<<< HEAD
	/**
	 * This tests a createMediaItem mutation by an admin, to verify that a user WITH proper
	 * capabilities can create a page
	 */
	public function testCreateMediaItemByAdmin() {

		/**
		 * Set the current user as the admin role so we
		 * can test the mutation
		 */
		wp_set_current_user( $this->admin );

		/**
		 * Run the mutation
		 */
		$actual = $this->createMediaItemMutation();

		/**
		 * We're expecting to have createMediaItem returned with a nested clientMutationId matching the
		 * clientMutationId we sent through, as well as the title and description we passed through in the mutation
		 */
		$expected = [
			'data' => [
				'createMediaItem' => [
					'clientMutationId' => $this->client_mutation_id,
					'mediaItem'             => [
						'title'   => $this->title,
						'description' => apply_filters( 'the_content', $this->content ),
					],
				],
			],
		];

		$this->assertEquals( $expected, $actual );

	}

=======
>>>>>>> a434aa21
	public function testCreatePostWithNoInput() {

		$mutation = '
		mutation {
		  createPost{
		    post{
		      id
		    }
		  }
		}
		';

		$actual = do_graphql_request( $mutation );

		/**
		 * Make sure we're throwing an error if there's no $input with the mutation
		 */
		$this->assertArrayHasKey( 'errors', $actual );

	}
}<|MERGE_RESOLUTION|>--- conflicted
+++ resolved
@@ -14,12 +14,9 @@
 	public $admin;
 	public $subscriber;
 	public $author;
-<<<<<<< HEAD
 	public $file_path;
 	public $file_type;
 	public $alt_text;
-=======
->>>>>>> a434aa21
 
 	/**
 	 * This function is run before each method
@@ -403,7 +400,6 @@
 
 	}
 
-<<<<<<< HEAD
 	/**
 	 * This processes a mutation to create a mediaItem (attachment)
 	 *
@@ -719,8 +715,6 @@
 
 	}
 
-=======
->>>>>>> a434aa21
 	public function testUpdatePostWithInvalidId() {
 
 		$mutation = '
@@ -873,7 +867,6 @@
 
 	}
 
-<<<<<<< HEAD
 	/**
 	 * This tests a createMediaItem mutation by an admin, to verify that a user WITH proper
 	 * capabilities can create a page
@@ -911,8 +904,6 @@
 
 	}
 
-=======
->>>>>>> a434aa21
 	public function testCreatePostWithNoInput() {
 
 		$mutation = '
