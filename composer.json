--- conflicted
+++ resolved
@@ -3,11 +3,7 @@
   "description": "GraphQL API for WordPress",
   "type": "wordpress-plugin",
   "license": "GPL-3.0+",
-<<<<<<< HEAD
-  "version": "0.0.26",
-=======
   "version": "0.0.27",
->>>>>>> 6031a4a2
   "authors": [
     {
       "name": "Jason Bahl",
